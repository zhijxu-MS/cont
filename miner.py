--- conflicted
+++ resolved
@@ -159,7 +159,6 @@
             if 'buckets' not in locals() or len(buckets) != len(metagraph.uids):
                 buckets = []
                 for uid in metagraph.uids:
-<<<<<<< HEAD
                     try:
                         buckets.append(subtensor.get_commitment(config.netuid, uid))
                     except:
@@ -190,13 +189,6 @@
 
             # Get the mask for mask_ids.
             print(f'Downloading {num_valid_masks} masks for: {all_sync_blocks}')
-=======
-                    try: buckets.append( subtensor.get_commitment(config.netuid, uid) )
-                    except: buckets.append( None )
-            
-            # Get the mask for all sync blocks.
-            print(f'Downloading masks for blocks: {all_sync_blocks}') 
->>>>>>> a5c7b57b
             full_sync_start_time = time.time()
             masks_per_id_per_uid = {}
             mask_count_per_id = {}
